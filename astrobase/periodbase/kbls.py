--- conflicted
+++ resolved
@@ -702,8 +702,6 @@
         sortedlspind = np.argsort(finlsp)[::-1]
         sortedlspperiods = finperiods[sortedlspind]
         sortedlspvals = finlsp[sortedlspind]
-
-        prevbestlspval = sortedlspvals[0]
 
         # now get the nbestpeaks
         nbestperiods, nbestlspvals, peakcount = (
@@ -1117,7 +1115,6 @@
 
 
 def bls_stats_singleperiod(times, mags, errs, period,
-                           maxtransitduration=0.3,
                            magsarefluxes=False,
                            sigclip=10.0,
                            perioddeltapercent=10,
@@ -1171,14 +1168,9 @@
                                   startp=startp,
                                   endp=endp,
                                   nphasebins=nphasebins,
-<<<<<<< HEAD
                                   mintransitduration=mintransitduration,
                                   maxtransitduration=maxtransitduration,
                                   magsarefluxes=magsarefluxes)
-=======
-                                  magsarefluxes=magsarefluxes,
-                                  maxtransitduration=maxtransitduration)
->>>>>>> 7f45cb8c
 
         thistransdepth = blsres['blsresult']['transdepth']
         thistransduration = blsres['blsresult']['transduration']
