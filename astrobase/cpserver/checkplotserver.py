#!/usr/bin/env python
# -*- coding: utf-8 -*-

'''checkplotserver.py - Waqas Bhatti (wbhatti@astro.princeton.edu) - Nov 2016

This is the Tornado web-server for serving checkplots.

'''

####################
## SYSTEM IMPORTS ##
####################

import os
import os.path
import signal
import logging
import json
import time
import sys
import socket
import stat

# this handles async updates of the checkplot pickles so the UI remains
# responsive
from concurrent.futures import ProcessPoolExecutor

# setup signal trapping on SIGINT
def recv_sigint(signum, stack):
    '''
    handler function to receive and process a SIGINT

    '''
    raise KeyboardInterrupt


#####################
## TORNADO IMPORTS ##
#####################

# experimental, probably will remove at some point
try:
    import asyncio
    import uvloop
    asyncio.set_event_loop_policy(uvloop.EventLoopPolicy())
except:
    pass

import tornado.ioloop
import tornado.httpserver
import tornado.web
import tornado.options
from tornado.options import define, options


###########################
## DEFINING URL HANDLERS ##
###########################

from . import checkplotserver_handlers as cphandlers


###############################
### APPLICATION SETUP BELOW ###
###############################

modpath = os.path.abspath(os.path.dirname(__file__))

# define our commandline options
define('port',
       default=5225,
       help='Run on the given port.',
       type=int)
define('serve',
       default='127.0.0.1',
       help='Bind to given address and serve content.',
       type=str)
define('assetpath',
       default=os.path.abspath(os.path.join(modpath,'cps-assets')),
       help=('Sets the asset (server images, css, js, DB) path for '
             'checkplotserver.'),
       type=str)
define('checkplotlist',
       default=None,
       help=('The path to the checkplot-filelist.json file '
             'listing checkplots to load and serve. If this is not provided, '
             'checkplotserver will look for a '
             'checkplot-pickle-flist.json in the directory '
             'that it was started in'),
       type=str)
define('debugmode',
       default=0,
       help='start up in debug mode if set to 1.',
       type=int)
define('maxprocs',
       default=2,
       help=('Number of background processes to use '
             'for saving/loading checkplot files and '
             'running light curves tools'),
       type=int)
define('readonly',
       default=False,
       help=("Run the server in readonly mode. This is useful for a "
             "public-facing instance of checkplotserver where you just "
             "want to allow collaborators to "
             "review objects but not edit them."),
       type=bool)
define('baseurl',
       default='/',
       help=("Set the base URL of the checkplotserver. "
             "This is useful when you're running checkplotserver "
             "on a remote machine and are reverse-proxying more than one "
             "instances of it so you can access them "
             "using HTTP from outside on different base URLs "
             "like /cpserver1/, /cpserver2/, etc. "
             "If this is set, all URLs will take the form [baseurl]/..., "
             "instead of /..."),
       type=str)

#
# special stand-alone mode
#
# this is used for checkplotserver is serving checkplots to another service via
# HTTP. two options are required below:
#
# --standalone=1
# --sharedsecret=/path/to/shared/secret/file
#
# the shared secret file contains a key that is required for any access via the
# standalone method. we do this because the standalone mode can open any file
# anywhere (being used for opening a checkplot pickle, serializing it to JSON,
# and sending it back to another process)
define('standalone',
       default=0,
       help=("This starts the server in standalone mode."),
       type=int)
define('sharedsecret',
       default='',
       help=("a file containing a cryptographically "
             "secure string that is used to authenticate "
             "requests that come into the special standalone mode."),
       type=str)



############
### MAIN ###
############

def main():
    # parse the command line
    tornado.options.parse_command_line()

    DEBUG = True if options.debugmode == 1 else False

    # get a logger
    LOGGER = logging.getLogger('checkplotserver')
    if DEBUG:
        LOGGER.setLevel(logging.DEBUG)
    else:
        LOGGER.setLevel(logging.INFO)


    ###################
    ## SET UP CONFIG ##
    ###################

    MAXPROCS = options.maxprocs
    ASSETPATH = options.assetpath
    BASEURL = options.baseurl


    ###################################
    ## PERSISTENT CHECKPLOT EXECUTOR ##
    ###################################

    EXECUTOR = ProcessPoolExecutor(MAXPROCS)


    #######################################
    ## CHECK IF WE'RE IN STANDALONE MODE ##
    #######################################

    if options.standalone:

        if ( (not options.sharedsecret) or
             (options.sharedsecret and
              not os.path.exists(options.sharedsecret)) ):

            LOGGER.error('Could not find a shared secret file to use in \n'
                         'standalone mode. Generate one using: \n\n'
                         'python3 -c "import secrets; '
                         'print(secrets.token_urlsafe(32))" '
                         '> secret-key-file.txt\n\nSet user-only rw '
                         'permissions on the generated file (chmod 600)')
            sys.exit(1)

        elif options.sharedsecret and os.path.exists(options.sharedsecret):

            # check if this file is readable/writeable by user only
            fileperm = oct(os.stat(options.sharedsecret)[stat.ST_MODE])

            if fileperm == '0100600' or fileperm == '0o100600':

                with open(options.sharedsecret,'r') as infd:

                    SHAREDSECRET = infd.read().strip('\n')

                    # this is the URLSpec for the standalone Handler
                    standalonespec = (
                        r'/standalone',
                        cphandlers.StandaloneHandler,
                        {'executor':EXECUTOR,
                         'secret':SHAREDSECRET}
                    )
            else:
                LOGGER.error('permissions on the shared secret file '
                             'should be 0100600')
                sys.exit(1)

        else:
                LOGGER.error('could not find the specified '
                             'shared secret file: %s' %
                             options.sharedsecret)
                sys.exit(1)


        # only one handler in standalone mode
        HANDLERS = [standalonespec]


    # if we're not in standalone mode, proceed normally
    else:

        if not BASEURL.endswith('/'):
            BASEURL = BASEURL + '/'

        READONLY = options.readonly
        if READONLY:
            LOGGER.warning('checkplotserver running in readonly mode.')

        # this is the directory checkplotserver.py was executed from. used to
        # figure out checkplot locations
        CURRENTDIR = os.getcwd()

        # if a checkplotlist is provided, then load it.  NOTE: all paths in this
        # file are relative to the path of the checkplotlist file itself.
        cplistfile = options.checkplotlist

        # if the provided cplistfile is OK
        if cplistfile and os.path.exists(cplistfile):

            with open(cplistfile,'r') as infd:
                CHECKPLOTLIST = json.load(infd)
            LOGGER.info('using provided checkplot list file: %s' % cplistfile)

        # if a cplist is provided, but doesn't exist
        elif cplistfile and not os.path.exists(cplistfile):
            helpmsg = (
                "Couldn't find the file %s\n"
                "NOTE: To make a checkplot list file, "
                "try running the following command:\n"
                "python %s pkl "
                "/path/to/folder/where/the/checkplot.pkl.gz/files/are" %
                (cplistfile, os.path.join(modpath,'checkplotlist.py'))
            )
            LOGGER.error(helpmsg)
            sys.exit(1)

        # finally, if no cplistfile is provided at all, search for a
        # checkplot-filelist.json in the current directory
        else:
            LOGGER.warning('No checkplot list file provided!\n'
                           '(use --checkplotlist=... for this, '
                           'or use --help to see all options)\n'
                           'looking for checkplot-filelist.json in the '
                           'current directory %s ...' % CURRENTDIR)

            # this is for single checkplot lists
            if os.path.exists(
                    os.path.join(CURRENTDIR,'checkplot-filelist.json')
            ):

                cplistfile = os.path.join(CURRENTDIR,'checkplot-filelist.json')
                with open(cplistfile,'r') as infd:
                    CHECKPLOTLIST = json.load(infd)
                LOGGER.info('using checkplot list file: %s' % cplistfile)

            # this is for chunked checkplot lists
            elif os.path.exists(os.path.join(CURRENTDIR,
                                             'checkplot-filelist-00.json')):

                cplistfile = os.path.join(CURRENTDIR,
                                          'checkplot-filelist-00.json')
                with open(cplistfile,'r') as infd:
                    CHECKPLOTLIST = json.load(infd)
                LOGGER.info('using checkplot list file: %s' % cplistfile)

            # if we can't find a checkplot list, bail out
            else:

                helpmsg = (
                    "No checkplot file list JSON found, "
                    "can't continue without one.\n"
                    "Did you make a checkplot list file? "
                    "To make one, try running the following command:\n"
                    "checkplotlist pkl "
                    "/path/to/folder/where/the/checkplot.pkl.gz/files/are"
                )
                LOGGER.error(helpmsg)
                sys.exit(1)

        ##################################
        ## URL HANDLERS FOR NORMAL MODE ##
        ##################################

        HANDLERS = [
            # index page
            (r'{baseurl}'.format(baseurl=BASEURL),
             cphandlers.IndexHandler,
             {'currentdir':CURRENTDIR,
              'assetpath':ASSETPATH,
              'cplist':CHECKPLOTLIST,
              'cplistfile':cplistfile,
              'executor':EXECUTOR,
              'readonly':READONLY,
              'baseurl':BASEURL}),
            # loads and interacts with checkplot pickles
            (r'{baseurl}cp/?(.*)'.format(baseurl=BASEURL),
             cphandlers.CheckplotHandler,
             {'currentdir':CURRENTDIR,
              'assetpath':ASSETPATH,
              'cplist':CHECKPLOTLIST,
              'cplistfile':cplistfile,
              'executor':EXECUTOR,
              'readonly':READONLY}),
            # loads and interacts with the current checkplot list JSON file
            (r'{baseurl}list'.format(baseurl=BASEURL),
             cphandlers.CheckplotListHandler,
             {'currentdir':CURRENTDIR,
              'assetpath':ASSETPATH,
              'cplist':CHECKPLOTLIST,
              'cplistfile':cplistfile,
              'executor':EXECUTOR,
              'readonly':READONLY}),
            # light curve variability and period-finding tool endpoints
            (r'{baseurl}tools/?(.*)'.format(baseurl=BASEURL),
             cphandlers.LCToolHandler,
             {'currentdir':CURRENTDIR,
              'assetpath':ASSETPATH,
              'cplist':CHECKPLOTLIST,
              'cplistfile':cplistfile,
              'executor':EXECUTOR,
              'readonly':READONLY}),
            # download any file in the current base directory, mostly used for
            # downloading checkplot pickles and updated checkplot list JSONs
            (r'{baseurl}download/(.*)'.format(baseurl=BASEURL),
             tornado.web.StaticFileHandler, {'path': CURRENTDIR})
        ]

<<<<<<< HEAD
    ##################
    ## URL HANDLERS ##
    ##################

    HANDLERS = [
        # index page
        (r'{baseurl}'.format(baseurl=BASEURL),
         cphandlers.IndexHandler,
         {'currentdir':CURRENTDIR,
          'assetpath':ASSETPATH,
          'cplist':CHECKPLOTLIST,
          'cplistfile':cplistfile,
          'executor':EXECUTOR,
          'readonly':READONLY,
          'baseurl':BASEURL}),
        (r'{baseurl}cp/?(.*)'.format(baseurl=BASEURL),
         cphandlers.CheckplotHandler,
         {'currentdir':CURRENTDIR,
          'assetpath':ASSETPATH,
          'cplist':CHECKPLOTLIST,
          'cplistfile':cplistfile,
          'executor':EXECUTOR,
          'readonly':READONLY}),
        (r'{baseurl}list'.format(baseurl=BASEURL),
         cphandlers.CheckplotListHandler,
         {'currentdir':CURRENTDIR,
          'assetpath':ASSETPATH,
          'cplist':CHECKPLOTLIST,
          'cplistfile':cplistfile,
          'executor':EXECUTOR,
          'readonly':READONLY}),
        (r'{baseurl}tools/?(.*)'.format(baseurl=BASEURL),
         cphandlers.LCToolHandler,
         {'currentdir':CURRENTDIR,
          'assetpath':ASSETPATH,
          'cplist':CHECKPLOTLIST,
          'cplistfile':cplistfile,
          'executor':EXECUTOR,
          'readonly':READONLY}),
        (r'{baseurl}cpfile/(.*)'.format(baseurl=BASEURL),
         tornado.web.StaticFileHandler, {'path': CURRENTDIR})
    ]
=======
>>>>>>> 77b1596c

    #######################
    ## APPLICATION SETUP ##
    #######################

    app = tornado.web.Application(
        handlers=HANDLERS,
        static_path=ASSETPATH,
        template_path=ASSETPATH,
        static_url_prefix='{baseurl}static/'.format(baseurl=BASEURL),
        compress_response=True,
        debug=DEBUG,
    )

    # start up the HTTP server and our application. xheaders = True turns on
    # X-Forwarded-For support so we can see the remote IP in the logs
    http_server = tornado.httpserver.HTTPServer(app, xheaders=True)

    ######################
    ## start the server ##
    ######################

    # make sure the port we're going to listen on is ok
    # inspired by how Jupyter notebook does this
    portok = False
    serverport = options.port
    maxtrys = 5
    thistry = 0
    while not portok and thistry < maxtrys:
        try:
            http_server.listen(serverport, options.serve)
            portok = True
        except socket.error as e:
            LOGGER.warning('%s:%s is already in use, trying port %s' %
                           (options.serve, serverport, serverport + 1))
            serverport = serverport + 1

    if not portok:
        LOGGER.error('could not find a free port after 5 tries, giving up')
        sys.exit(1)

    LOGGER.info('started checkplotserver. listening on http://%s:%s%s' %
                (options.serve, serverport, BASEURL))

    # register the signal callbacks
    signal.signal(signal.SIGINT,recv_sigint)
    signal.signal(signal.SIGTERM,recv_sigint)

    # start the IOLoop and begin serving requests
    try:

        tornado.ioloop.IOLoop.instance().start()

    except KeyboardInterrupt:

        LOGGER.info('received Ctrl-C: shutting down...')
        tornado.ioloop.IOLoop.instance().stop()
        # close down the processpool

    EXECUTOR.shutdown()
    time.sleep(3)

# run the server
if __name__ == '__main__':
    main()<|MERGE_RESOLUTION|>--- conflicted
+++ resolved
@@ -358,51 +358,6 @@
              tornado.web.StaticFileHandler, {'path': CURRENTDIR})
         ]
 
-<<<<<<< HEAD
-    ##################
-    ## URL HANDLERS ##
-    ##################
-
-    HANDLERS = [
-        # index page
-        (r'{baseurl}'.format(baseurl=BASEURL),
-         cphandlers.IndexHandler,
-         {'currentdir':CURRENTDIR,
-          'assetpath':ASSETPATH,
-          'cplist':CHECKPLOTLIST,
-          'cplistfile':cplistfile,
-          'executor':EXECUTOR,
-          'readonly':READONLY,
-          'baseurl':BASEURL}),
-        (r'{baseurl}cp/?(.*)'.format(baseurl=BASEURL),
-         cphandlers.CheckplotHandler,
-         {'currentdir':CURRENTDIR,
-          'assetpath':ASSETPATH,
-          'cplist':CHECKPLOTLIST,
-          'cplistfile':cplistfile,
-          'executor':EXECUTOR,
-          'readonly':READONLY}),
-        (r'{baseurl}list'.format(baseurl=BASEURL),
-         cphandlers.CheckplotListHandler,
-         {'currentdir':CURRENTDIR,
-          'assetpath':ASSETPATH,
-          'cplist':CHECKPLOTLIST,
-          'cplistfile':cplistfile,
-          'executor':EXECUTOR,
-          'readonly':READONLY}),
-        (r'{baseurl}tools/?(.*)'.format(baseurl=BASEURL),
-         cphandlers.LCToolHandler,
-         {'currentdir':CURRENTDIR,
-          'assetpath':ASSETPATH,
-          'cplist':CHECKPLOTLIST,
-          'cplistfile':cplistfile,
-          'executor':EXECUTOR,
-          'readonly':READONLY}),
-        (r'{baseurl}cpfile/(.*)'.format(baseurl=BASEURL),
-         tornado.web.StaticFileHandler, {'path': CURRENTDIR})
-    ]
-=======
->>>>>>> 77b1596c
 
     #######################
     ## APPLICATION SETUP ##
