#!/usr/bin/env python

'''astrokep.py - Waqas Bhatti (wbhatti@astro.princeton.edu) - 05/2016

Contains various useful tools for analyzing Kepler light curves.

'''
import logging
from datetime import datetime
from traceback import format_exc
from time import time as unixtime
import glob

import os.path
try:
    import cPickle as pickle
except:
    import pickle

import gzip

import numpy as np

from numpy import nan as npnan, sum as npsum, abs as npabs, \
    roll as nproll, isfinite as npisfinite, std as npstd, \
    sign as npsign, sqrt as npsqrt, median as npmedian, \
    array as nparray, percentile as nppercentile, \
    polyfit as nppolyfit, var as npvar, max as npmax, min as npmin, \
    log10 as nplog10, arange as nparange, pi as MPI, floor as npfloor, \
    argsort as npargsort, cos as npcos, sin as npsin, tan as nptan, \
    where as npwhere, linspace as nplinspace, \
    zeros_like as npzeros_like, full_like as npfull_like, all as npall, \
    correlate as npcorrelate, zeros as npzeros, ones as npones, \
<<<<<<< HEAD
    column_stack as npcolumn_stack, in1d as npin1d, append as npappend, \
    unique as npunique, argwhere as npargwhere, concatenate as npconcatenate

from numpy.polynomial.legendre import Legendre
=======
    column_stack as npcolumn_stack, concatenate as npconcatenate
>>>>>>> bb069367

from scipy.optimize import leastsq
from scipy.signal import medfilt

from sklearn.ensemble import RandomForestRegressor

from .lcmath import sigclip_magseries, find_lc_timegroups

import os
import matplotlib
matplotlib.use('Agg')

import matplotlib.pyplot as plt

try:
    import pyfits
except:
    from astropy.io import fits as pyfits


#############
## LOGGING ##
#############

# setup a logger
LOGGER = None

def set_logger_parent(parent_name):
    globals()['LOGGER'] = logging.getLogger('%s.kepler' % parent_name)

def LOGDEBUG(message):
    if LOGGER:
        LOGGER.debug(message)
    elif DEBUG:
        print('%sZ [DBUG]: %s' % (datetime.utcnow().isoformat(), message))

def LOGINFO(message):
    if LOGGER:
        LOGGER.info(message)
    else:
        print('%sZ [INFO]: %s' % (datetime.utcnow().isoformat(), message))

def LOGERROR(message):
    if LOGGER:
        LOGGER.error(message)
    else:
        print('%sZ [ERR!]: %s' % (datetime.utcnow().isoformat(), message))

def LOGWARNING(message):
    if LOGGER:
        LOGGER.warning(message)
    else:
        print('%sZ [WRN!]: %s' % (datetime.utcnow().isoformat(), message))

def LOGEXCEPTION(message):
    if LOGGER:
        LOGGER.exception(message)
    else:
        print(
            '%sZ [EXC!]: %s\nexception was: %s' % (
                datetime.utcnow().isoformat(),
                message, format_exc()
                )
            )


###########################################
## UTILITY FUNCTIONS FOR FLUXES AND MAGS ##
###########################################


def keplerflux_to_keplermag(keplerflux, f12=1.74e5):
    '''
    This converts the kepler flux in electrons/sec to kepler magnitude.

    kepler mag/flux relation:
    - fkep = (10.0**(-0.4*(kepmag - 12.0)))*f12
    - f12 = 1.74e5 # electrons/sec

    '''

    kepmag = 12.0 - 2.5*nplog10(keplerflux/f12)
    return kepmag


def keplermag_to_keplerflux(keplermag, f12=1.74e5):
    '''
    This converts the kepler mag back to kepler flux.

    '''

    kepflux = (10.0**(-0.4*(keplermag - 12.0)))*f12
    return kepflux


def keplermag_to_sdssr(keplermag, kic_sdssg, kic_sdssr):
    '''

    convert from kepmag to SDSS r mag, we must know the sdssg of the target
    (from UCAC4 or other transforms). this appears to be a very rough
    transformation.

    Get kic_sdssg and kic_sdssr from extension 0 of a Kepler llc.fits file.

    '''
    kic_sdssgr = kic_sdssg - kic_sdssr

    if kic_sdssgr < 0.8:
        kepsdssr = (keplermag - 0.2*kic_sdssg)/0.8
    else:
        kepsdssr = (keplermag - 0.1*kic_sdssg)/0.9
    return kepsdssr


def flux_ppm_to_magnitudes(ppm):
    '''
    This converts Kepler's flux parts-per-million to magnitudes.

    '''
    return -2.5*nplog10(1.0 - ppm/1.0e6)



######################################################
## FUNCTIONS FOR READING KEPLER AND K2 LIGHT CURVES ##
######################################################

# this is the list of keys to pull out of the light curve FITS table
LCDATAKEYS = ['TIME','TIMECORR','CADENCENO',
              'SAP_QUALITY',
              'PSF_CENTR1','PSF_CENTR1_ERR','PSF_CENTR2','PSF_CENTR2_ERR',
              'MOM_CENTR1','MOM_CENTR1_ERR','MOM_CENTR2','MOM_CENTR2_ERR']

LCSAPKEYS = ['SAP_FLUX','SAP_FLUX_ERR','SAP_BKG','SAP_BKG_ERR']
LCPDCKEYS = ['PDCSAP_FLUX','PDCSAP_FLUX_ERR']

# this is the list of keys to pull out of the light curve header
LCHEADERKEYS = ['TIMESYS','BJDREFI','BJDREFF',
                'OBJECT','KEPLERID',
                'RA_OBJ','DEC_OBJ','EQUINOX',
                'EXPOSURE',
                'CDPP3_0','CDPP6_0','CDPP12_0',
                'PDCVAR','PDCMETHD','CROWDSAP','FLFRCSAP']

# this is the list of keys to pull out of the top header of the FITS
LCTOPKEYS = ['CHANNEL','SKYGROUP','MODULE','OUTPUT',
             'QUARTER','SEASON','DATA_REL','OBSMODE',
             'PMRA','PMDEC','PMTOTAL','PARALLAX',
             'GLON','GLAT',
             'GMAG','RMAG','IMAG','ZMAG','D51MAG',
             'JMAG','HMAG','KMAG','KEPMAG',
             'GRCOLOR','JKCOLOR','GKCOLOR',
             'TEFF','LOGG','FEH',
             'EBMINUSV','AV','RADIUS','TMINDEX']

# this is the list of keys to pull out of the aperture part of the light curve
# we also pull out the whole pixel mask, which looks something like:
# array([[0, 1, 1, 1, 1, 1, 1, 0],
#        [1, 1, 1, 3, 3, 1, 1, 1],
#        [1, 1, 3, 3, 3, 3, 1, 1],
#        [1, 1, 3, 3, 3, 3, 3, 1],
#        [1, 1, 3, 3, 3, 3, 3, 1],
#        [1, 1, 1, 1, 3, 3, 1, 1],
#        [0, 1, 1, 1, 1, 1, 1, 0]], dtype=int32)
# where the value 3 means the actual pixels used to sum the flux for this
# particular object (the optimal aperture). 1 means the pixel was collected by
# the telescope, so its flux is available
# we use CDELT1 and CDELT2 below to get the pixel scale in arcsec/px
# it should be about 3.96 arcsec/pixel in most cases
LCAPERTUREKEYS = ['NPIXSAP','NPIXMISS','CDELT1','CDELT2']


def read_kepler_fitslc(lcfits,
                       headerkeys=LCHEADERKEYS,
                       datakeys=LCDATAKEYS,
                       sapkeys=LCSAPKEYS,
                       pdckeys=LCPDCKEYS,
                       topkeys=LCTOPKEYS,
                       apkeys=LCAPERTUREKEYS,
                       appendto=None):
    '''This extracts the light curve from a single Kepler prime LC FITS file.

    Returns an lcdict.

    If appendto is an lcdict, will append measurements to that dict. This is
    used for consolidating light curves across different files. Will sort
    measurements in date order.

    '''

    # read the fits file
    hdulist = pyfits.open(lcfits)
    lchdr, lcdata = hdulist[1].header, hdulist[1].data
    lctophdr, lcaperturehdr, lcaperturedata = (hdulist[0].header,
                                               hdulist[2].header,
                                               hdulist[2].data)
    hdulist.close()

    hdrinfo = {}

    # now get the values we want from the header
    for key in headerkeys:
        if key in lchdr and lchdr[key] is not None:
            hdrinfo[key.lower()] = lchdr[key]
        else:
            hdrinfo[key.lower()] = None

    # get the number of detections
    ndet = lchdr['NAXIS2']

    # get the info from the topheader
    for key in topkeys:
        if key in lctophdr and lctophdr[key] is not None:
            hdrinfo[key.lower()] = lctophdr[key]
        else:
            hdrinfo[key.lower()] = None

    # get the info from the lcaperturehdr
    for key in lcaperturehdr:
        if key in lcaperturehdr and lcaperturehdr[key] is not None:
            hdrinfo[key.lower()] = lcaperturehdr[key]
        else:
            hdrinfo[key.lower()] = None


    # if we're appending to another lcdict
    if appendto and isinstance(appendto, dict):

        lcdict = appendto

        lcdict['quarter'].append(hdrinfo['quarter'])
        lcdict['season'].append(hdrinfo['season'])
        lcdict['datarelease'].append(hdrinfo['data_rel'])
        lcdict['obsmode'].append(hdrinfo['obsmode'])
        # we don't update the objectid

        # update lcinfo
        lcdict['lcinfo']['timesys'].append(hdrinfo['timesys'])
        lcdict['lcinfo']['bjdoffset'].append(
            hdrinfo['bjdrefi'] + hdrinfo['bjdreff']
        )
        lcdict['lcinfo']['exptime'].append(hdrinfo['exposure'])
        lcdict['lcinfo']['lcaperture'].append(lcaperturedata)
        lcdict['lcinfo']['aperpixused'].append(hdrinfo['npixsap'])
        lcdict['lcinfo']['aperpixunused'].append(hdrinfo['npixmiss'])
        lcdict['lcinfo']['pixarcsec'].append(
            (npabs(hdrinfo['cdelt1']) +
             npabs(hdrinfo['cdelt2']))*3600.0/2.0
        )
        lcdict['lcinfo']['channel'].append(hdrinfo['channel'])
        lcdict['lcinfo']['skygroup'].append(hdrinfo['skygroup'])
        lcdict['lcinfo']['module'].append(hdrinfo['module'])
        lcdict['lcinfo']['output'].append(hdrinfo['output'])
        lcdict['lcinfo']['ndet'].append(ndet)

        # the objectinfo is not updated for the same object when appending to a
        # light curve. FIXME: maybe it should be?

        # update the varinfo for this light curve
        lcdict['varinfo']['cdpp3_0'].append(hdrinfo['cdpp3_0'])
        lcdict['varinfo']['cdpp6_0'].append(hdrinfo['cdpp6_0'])
        lcdict['varinfo']['cdpp12_0'].append(hdrinfo['cdpp12_0'])
        lcdict['varinfo']['pdcvar'].append(hdrinfo['pdcvar'])
        lcdict['varinfo']['pdcmethod'].append(hdrinfo['pdcmethd'])
        lcdict['varinfo']['aper_target_total_ratio'].append(hdrinfo['crowdsap'])
        lcdict['varinfo']['aper_target_frac'].append(hdrinfo['flfrcsap'])

        # update the light curve columns now
        for key in datakeys:
            if key.lower() in lcdict:
                lcdict[key.lower()] = (
                    npconcatenate((lcdict[key.lower()], lcdata[key]))
                )

        for key in sapkeys:
            if key.lower() in lcdict['sap']:
                lcdict['sap'][key.lower()] = (
                    npconcatenate((lcdict['sap'][key.lower()], lcdata[key]))
                )

        for key in pdckeys:
            if key.lower() in lcdict['pdc']:
                lcdict['pdc'][key.lower()] = (
                    npconcatenate((lcdict['pdc'][key.lower()], lcdata[key]))
                )


        # append some of the light curve information into existing numpy arrays
        # so we can sort on them later
        lcdict['lc_channel'] = npconcatenate(
            (lcdict['lc_channel'],
             npfull_like(lcdata['TIME'],
                         hdrinfo['channel']))
        )
        lcdict['lc_skygroup'] = npconcatenate(
            (lcdict['lc_skygroup'],
             npfull_like(lcdata['TIME'],
                         hdrinfo['skygroup']))
        )
        lcdict['lc_module'] = npconcatenate(
            (lcdict['lc_module'],
             npfull_like(lcdata['TIME'],
                         hdrinfo['module']))
        )
        lcdict['lc_output'] = npconcatenate(
            (lcdict['lc_output'],
             npfull_like(lcdata['TIME'],
                         hdrinfo['output']))
        )
        lcdict['lc_quarter'] = npconcatenate(
            (lcdict['lc_quarter'],
             npfull_like(lcdata['TIME'],
                         hdrinfo['quarter']))
        )
        lcdict['lc_season'] = npconcatenate(
            (lcdict['lc_season'],
             npfull_like(lcdata['TIME'],
                         hdrinfo['season']))
        )


    # otherwise, this is a new lcdict
    else:

        # form the lcdict
        # the metadata is one-elem arrays because we might add on to them later
        lcdict = {
            'quarter':[hdrinfo['quarter']],
            'season':[hdrinfo['season']],
            'datarelease':[hdrinfo['data_rel']],
            'obsmode':[hdrinfo['obsmode']],
            'objectid':hdrinfo['object'],
            'lcinfo':{
                'timesys':[hdrinfo['timesys']],
                'bjdoffset':[hdrinfo['bjdrefi'] + hdrinfo['bjdreff']],
                'exptime':[hdrinfo['exposure']],
                'lcaperture':[lcaperturedata],
                'aperpixused':[hdrinfo['npixsap']],
                'aperpixunused':[hdrinfo['npixmiss']],
                'pixarcsec':[(npabs(hdrinfo['cdelt1']) +
                             npabs(hdrinfo['cdelt2']))*3600.0/2.0],
                'channel':[hdrinfo['channel']],
                'skygroup':[hdrinfo['skygroup']],
                'module':[hdrinfo['module']],
                'output':[hdrinfo['output']],
                'ndet':[ndet],
            },
            'objectinfo':{
                'objectid':hdrinfo['object'], # repeated here for checkplot use
                'keplerid':hdrinfo['keplerid'],
                'ra':hdrinfo['ra_obj'],
                'decl':hdrinfo['dec_obj'],
                'pmra':hdrinfo['pmra'],
                'pmdecl':hdrinfo['pmdec'],
                'pmtotal':hdrinfo['pmtotal'],
                'sdssg':hdrinfo['gmag'],
                'sdssr':hdrinfo['rmag'],
                'sdssi':hdrinfo['imag'],
                'sdssz':hdrinfo['zmag'],
                'kepmag':hdrinfo['kepmag'],
                'teff':hdrinfo['teff'],
                'logg':hdrinfo['logg'],
                'feh':hdrinfo['feh'],
                'ebminusv':hdrinfo['ebminusv'],
                'extinction':hdrinfo['av'],
                'starradius':hdrinfo['radius'],
                'twomassuid':hdrinfo['tmindex'],
            },
            'varinfo':{
                'cdpp3_0':[hdrinfo['cdpp3_0']],
                'cdpp6_0':[hdrinfo['cdpp6_0']],
                'cdpp12_0':[hdrinfo['cdpp12_0']],
                'pdcvar':[hdrinfo['pdcvar']],
                'pdcmethod':[hdrinfo['pdcmethd']],
                'aper_target_total_ratio':[hdrinfo['crowdsap']],
                'aper_target_frac':[hdrinfo['flfrcsap']],
            },
            'sap':{},
            'pdc':{},
        }

        # get the LC columns
        for key in datakeys:
            lcdict[key.lower()] = lcdata[key]
        for key in sapkeys:
            lcdict['sap'][key.lower()] = lcdata[key]
        for key in pdckeys:
            lcdict['pdc'][key.lower()] = lcdata[key]

        # turn some of the light curve information into numpy arrays so we can
        # sort on them later
        lcdict['lc_channel'] = npfull_like(lcdict['time'],
                                           lcdict['lcinfo']['channel'][0])
        lcdict['lc_skygroup'] = npfull_like(lcdict['time'],
                                            lcdict['lcinfo']['skygroup'][0])
        lcdict['lc_module'] = npfull_like(lcdict['time'],
                                          lcdict['lcinfo']['module'][0])
        lcdict['lc_output'] = npfull_like(lcdict['time'],
                                          lcdict['lcinfo']['output'][0])
        lcdict['lc_quarter'] = npfull_like(lcdict['time'],
                                           lcdict['quarter'][0])
        lcdict['lc_season'] = npfull_like(lcdict['time'],
                                          lcdict['season'][0])

    ## END OF LIGHT CURVE CONSTRUCTION ##


    # update the lcdict columns with the actual columns
    lcdict['columns'] = (
        [x.lower() for x in datakeys] +
        ['sap.%s' % x.lower() for x in sapkeys] +
        ['pdc.%s' % x.lower() for x in pdckeys] +
        ['lc_channel','lc_skygroup','lc_module',
         'lc_output','lc_quarter','lc_season']
    )

    # return the lcdict at the end
    return lcdict



def consolidate_kepler_fitslc(keplerid, lcfitsdir,
                              headerkeys=LCHEADERKEYS,
                              datakeys=LCDATAKEYS,
                              sapkeys=LCSAPKEYS,
                              pdckeys=LCPDCKEYS,
                              topkeys=LCTOPKEYS,
                              apkeys=LCAPERTUREKEYS):
    '''This gets all light curves for the given keplerid in lcfitsdir.

    Sorts the light curves by time. Returns an lcdict. This is meant to be used
    for light curves across quarters.

    Searches recursively in lcfitsdir for all of the files belonging to the
    specified keplerid.

    '''

    # use the os.walk function to start looking for files in lcfitsdir
    # FIXME: maybe we should shell out to `find` instead?
    walker = os.walk(lcfitsdir)
    matching = []
    LOGINFO('looking for Kepler light curve FITS in %s for %s...' % (lcfitsdir,
                                                                     keplerid))
    for root, dirs, files in walker:
        for sdir in dirs:
            searchpath = os.path.join(root,
                                      sdir,
                                      'kplr%09i-*_llc.fits' % keplerid)
            foundfiles = glob.glob(searchpath)

            if foundfiles:
                matching.extend(foundfiles)
                LOGINFO('found %s in dir: %s' % (repr(foundfiles),
                                                 os.path.join(root,sdir)))

    # now that we've found everything, read them all in
    if len(matching) > 0:

        LOGINFO('consolidating...')

        # the first file
        consolidated = read_kepler_fitslc(matching[0],
                                          headerkeys=headerkeys,
                                          datakeys=datakeys,
                                          sapkeys=sapkeys,
                                          pdckeys=pdckeys,
                                          topkeys=topkeys,
                                          apkeys=apkeys)
        # get the rest of the files
        for lcf in matching:
            consolidated = read_kepler_fitslc(lcf,
                                              appendto=consolidated,
                                              headerkeys=headerkeys,
                                              datakeys=datakeys,
                                              sapkeys=sapkeys,
                                              pdckeys=pdckeys,
                                              topkeys=topkeys,
                                              apkeys=apkeys)

        # get the sort indices
        # we use time for the columns and quarters for the headers
        LOGINFO('sorting by time...')

        # NOTE: nans in time will be sorted to the end of the array
        finiteind = npisfinite(consolidated['time'])
        if npsum(finiteind) < consolidated['time'].size:
            LOGWARNING('some time values are nan! '
                       'measurements at these times will be '
                       'sorted to the end of the column arrays.')

        # get the sort index
        column_sort_ind = npargsort(consolidated['time'])

        # sort the columns by time
        for col in consolidated['columns']:
            if '.' in col:
                key, subkey = col.split('.')
                consolidated[key][subkey] = (
                    consolidated[key][subkey][column_sort_ind]
                )
            else:
                consolidated[col] = consolidated[col][column_sort_ind]

        # now sort the headers by quarters
        header_sort_ind = npargsort(consolidated['quarter']).tolist()

        # this is a bit convoluted, but whatever: list -> array -> list

        for key in ('quarter', 'season', 'datarelease', 'obsmode'):
            consolidated[key] = (
                nparray(consolidated[key])[header_sort_ind].tolist()
            )

        for key in ('timesys','bjdoffset','exptime','lcaperture',
                    'aperpixused','aperpixunused','pixarcsec',
                    'channel','skygroup','module','output','ndet'):
            consolidated['lcinfo'][key] = (
                nparray(consolidated['lcinfo'][key])[header_sort_ind].tolist()
            )

        for key in ('cdpp3_0','cdpp6_0','cdpp12_0','pdcvar','pdcmethod',
                    'aper_target_total_ratio','aper_target_frac'):
            consolidated['varinfo'][key] = (
                nparray(consolidated['varinfo'][key])[header_sort_ind].tolist()
            )

        # finally, return the consolidated lcdict
        return consolidated

    # if we didn't find anything, complain
    else:

        LOGERROR('could not find any light curves '
                 'for %s in %s or its subdirectories' % (keplerid,
                                                         lcfitsdir))
        return None


########################
## READING K2 SFF LCs ##
########################

SFFTOPKEYS = LCTOPKEYS + ['CAMPAIGN']
SFFHEADERKEYS = LCHEADERKEYS + ['MASKTYPE','MASKINDE','NPIXSAP']
SFFDATAKEYS = ['T','FRAW','FCOR','ARCLENGTH','MOVING','CADENCENO']


def read_k2sff_lightcurve(lcfits):
    '''
    This reads a K2 SFF (Vandenberg+ 2014) light curve into an lcdict.

    '''

    # read the fits file
    hdulist = pyfits.open(lcfits)
    lchdr, lcdata = hdulist[1].header, hdulist[1].data
    lctophdr = hdulist[0].header

    hdulist.close()

    hdrinfo = {}

    # get the number of detections
    ndet = lchdr['NAXIS2']

    # get the info from the topheader
    for key in SFFTOPKEYS:
        if key in lctophdr and lctophdr[key] is not None:
            hdrinfo[key.lower()] = lctophdr[key]
        else:
            hdrinfo[key.lower()] = None

    # now get the values we want from the header
    for key in SFFHEADERKEYS:
        if key in lchdr and lchdr[key] is not None:
            hdrinfo[key.lower()] = lchdr[key]
        else:
            hdrinfo[key.lower()] = None

    # form the lcdict
    # the metadata is one-elem arrays because we might add on to them later
    lcdict = {
        'quarter':[hdrinfo['quarter']],
        'season':[hdrinfo['season']],
        'datarelease':[hdrinfo['data_rel']],
        'obsmode':[hdrinfo['obsmode']],
        'objectid':hdrinfo['object'],
        'campaign':[hdrinfo['campaign']],
        'lcinfo':{
            'timesys':[hdrinfo['timesys']],
            'bjdoffset':[hdrinfo['bjdrefi'] + hdrinfo['bjdreff']],
            'exptime':[hdrinfo['exposure']],
            'lcapermaskidx':[hdrinfo['maskinde']],
            'lcapermasktype':[hdrinfo['masktype']],
            'aperpixused':[hdrinfo['npixsap']],
            'aperpixunused':[None],
            'pixarcsec':[None],
            'channel':[hdrinfo['channel']],
            'skygroup':[hdrinfo['skygroup']],
            'module':[hdrinfo['module']],
            'output':[hdrinfo['output']],
            'ndet':[ndet],
        },
        'objectinfo':{
            'keplerid':hdrinfo['keplerid'],
            'ra':hdrinfo['ra_obj'],
            'decl':hdrinfo['dec_obj'],
            'pmra':hdrinfo['pmra'],
            'pmdecl':hdrinfo['pmdec'],
            'pmtotal':hdrinfo['pmtotal'],
            'sdssg':hdrinfo['gmag'],
            'sdssr':hdrinfo['rmag'],
            'sdssi':hdrinfo['imag'],
            'sdssz':hdrinfo['zmag'],
            'kepmag':hdrinfo['kepmag'],
            'teff':hdrinfo['teff'],
            'logg':hdrinfo['logg'],
            'feh':hdrinfo['feh'],
            'ebminusv':hdrinfo['ebminusv'],
            'extinction':hdrinfo['av'],
            'starradius':hdrinfo['radius'],
            'twomassuid':hdrinfo['tmindex'],
        },
        'varinfo':{
            'cdpp3_0':[hdrinfo['cdpp3_0']],
            'cdpp6_0':[hdrinfo['cdpp6_0']],
            'cdpp12_0':[hdrinfo['cdpp12_0']],
            'pdcvar':[hdrinfo['pdcvar']],
            'pdcmethod':[hdrinfo['pdcmethd']],
            'aptgttotrat':[hdrinfo['crowdsap']],
            'aptgtfrac':[hdrinfo['flfrcsap']],
        },
    }

    # get the LC columns
    for key in SFFDATAKEYS:
        lcdict[key.lower()] = lcdata[key]

    # add some of the light curve information to the data arrays so we can sort
    # on them later
    lcdict['channel'] = npfull_like(lcdict['t'],
                                     lcdict['lcinfo']['channel'][0])
    lcdict['skygroup'] = npfull_like(lcdict['t'],
                                     lcdict['lcinfo']['skygroup'][0])
    lcdict['module'] = npfull_like(lcdict['t'],
                                     lcdict['lcinfo']['module'][0])
    lcdict['output'] = npfull_like(lcdict['t'],
                                     lcdict['lcinfo']['output'][0])
    lcdict['quarter'] = npfull_like(lcdict['t'],
                                     lcdict['quarter'][0])
    lcdict['season'] = npfull_like(lcdict['t'],
                                     lcdict['season'][0])
    lcdict['campaign'] = npfull_like(lcdict['t'],
                                     lcdict['campaign'][0])

    # update the lcdict columns with the actual columns
    lcdict['columns'] = (
        [x.lower() for x in SFFDATAKEYS] +
        ['channel','skygroup','module','output','quarter','season','campaign']
    )

    # return the lcdict at the end
    return lcdict



##################
## INPUT/OUTPUT ##
##################

def kepler_lcdict_to_pkl(lcdict, outfile=None):
    '''
    This simply writes the lcdict to a gzipped pickle.

    '''

    if not outfile:
        outfile = 'EPIC%s-keplc.pkl.gz' % lcdict['objectinfo']['keplerid']

    with gzip.open(outfile,'wb') as outfd:
        pickle.dump(lcdict, outfd, protocol=2)

    return os.path.abspath(outfile)



def read_kepler_pklc(picklefile):
    '''
    This turns the gzipped pickled lightcurve back into an lcdict.

    '''

    with gzip.open(picklefile,'rb') as infd:
        lcdict = pickle.load(infd)

    return lcdict



##########################
## KEPLER LC PROCESSING ##
##########################

def stitch_kepler_lcdict(lcdict):
    '''
    This stitches Kepler light curves together across quarters.

    FIXME: implement this.

    '''



def filter_kepler_lcdict(lcdict,
                         filterflags=True,
                         nanfilter='sap,pdc',
                         timestoignore=None):
    '''This filters the Kepler light curve dict.

    By default, this function removes points in the Kepler LC that have ANY
    quality flags set. Also removes nans.

    timestoignore is a list of tuples containing start and end times to mask:

    [(time1_start, time1_end), (time2_start, time2_end), ...]

    This function filters the dict IN PLACE!

    '''

    cols = lcdict['columns']

    # filter all bad LC points as noted by quality flags
    if filterflags:

        nbefore = lcdict['time'].size
        filterind = lcdict['sap_quality'] == 0

        for col in cols:
            if '.' in col:
                key, subkey = col.split('.')
                lcdict[key][subkey] = lcdict[key][subkey][filterind]
            else:
                lcdict[col] = lcdict[col][filterind]

        nafter = lcdict['time'].size
        LOGINFO('applied quality flag filter, ndet before = %s, ndet after = %s'
                % (nbefore, nafter))


    if nanfilter and nanfilter == 'sap,pdc':
        notnanind = (
            npisfinite(lcdict['sap']['sap_flux']) &
            npisfinite(lcdict['pdc']['pdcsap_flux'])
        )
    elif nanfilter and nanfilter == 'sap':
        notnanind = npisfinite(lcdict['sap']['sap_flux'])
    elif nanfilter and nanfilter == 'pdc':
        notnanind = npisfinite(lcdict['pdc']['pdcsap_flux'])


    # remove nans from all columns
    if nanfilter:

        nbefore = lcdict['time'].size
        for col in cols:
            if '.' in col:
                key, subkey = col.split('.')
                lcdict[key][subkey] = lcdict[key][subkey][notnanind]
            else:
                lcdict[col] = lcdict[col][notnanind]

        nafter = lcdict['time'].size

        LOGINFO('removed nans, ndet before = %s, ndet after = %s'
                % (nbefore, nafter))


    # exclude all times in timestoignore
    if (timestoignore and
        isinstance(timestoignore, list) and
        len(timestoignore) > 0):

        exclind = npfull_like(lcdict['time'],True)
        nbefore = exclind.size

        # get all the masks
        for ignoretime in timestoignore:
            time0, time1 = ignoretime[0], ignoretime[1]
            thismask = (lcdict['time'] > time0) & (lcdict['time'] < time1)
            exclind = exclind & thismask

        # apply the masks
        for col in cols:
            lcdict[col] = lcdict[col][exclind]

        nafter = lcdict['time'].size
        LOGINFO('removed timestoignore, ndet before = %s, ndet after = %s'
                % (nbefore, nafter))



###################
## KEPLER LC EPD ##
###################

def _epd_function(coeffs, fluxes, xcc, ycc, bgv, bge):
    '''
    This is the EPD function to fit.

    '''

    epdf = (
        coeffs[0] +
        coeffs[1]*npsin(2*MPI*xcc) + coeffs[2]*npcos(2*MPI*xcc) +
        coeffs[3]*npsin(2*MPI*ycc) + coeffs[4]*npcos(2*MPI*ycc) +
        coeffs[5]*npsin(4*MPI*xcc) + coeffs[6]*npcos(4*MPI*xcc) +
        coeffs[7]*npsin(4*MPI*ycc) + coeffs[8]*npcos(4*MPI*ycc) +
        coeffs[9]*bgv +
        coeffs[10]*bge
    )

    return epdf



def _epd_residual(coeffs, fluxes, xcc, ycc, bgv, bge):
    '''
    This is the residual function to minimize using scipy.optimize.leastsq.

    '''

    f = _epd_function(coeffs, fluxes, xcc, ycc, bgv, bge)
    residual = fluxes - f
    return residual



def epd_kepler_lightcurve(lcdict,
                          xccol='mom_centr1',
                          yccol='mom_centr2',
                          timestoignore=None,
                          filterflags=True,
                          writetodict=True,
                          epdsmooth=5):
    '''This runs EPD on the Kepler light curve.

    Following Huang et al. 2015, we fit and subtract the following EPD function:

    f = c0 +
        c1*sin(2*pi*x) + c2*cos(2*pi*x) + c3*sin(2*pi*y) + c4*cos(2*pi*y) +
        c5*sin(4*pi*x) + c6*cos(4*pi*x) + c7*sin(4*pi*y) + c8*cos(4*pi*y) +
        c9*bgv + c10*bge

    timestoignore is a list of tuples containing start and end times to mask
    when fitting the EPD function:

    [(time1_start, time1_end), (time2_start, time2_end), ...]

    NOTES:

    - this function returns times and mags by default
    - by default, this function removes points in the Kepler LC that have ANY
      quality flags set

    if writetodict is set, adds the following columns to the lcdict:

    epd_time = time array
    epd_sapflux = uncorrected flux before EPD
    epd_epdsapflux = corrected flux after EPD
    epd_epdsapcorr = EPD flux corrections
    epd_bkg = background array
    epd_bkg_err = background errors array
    epd_xcc = xcoord array
    epd_ycc = ycoord array
    epd_quality = quality flag array

    and updates the 'columns' list in the lcdict as well.

    '''

    times, fluxes, background, background_err = (lcdict['time'],
                                                 lcdict['sap']['sap_flux'],
                                                 lcdict['sap']['sap_bkg'],
                                                 lcdict['sap']['sap_bkg_err'])
    xcc = lcdict[xccol]
    ycc = lcdict[yccol]
    flags = lcdict['sap_quality']

    # filter all bad LC points as noted by quality flags
    if filterflags:

        nbefore = times.size

        filterind = flags == 0

        times = times[filterind]
        fluxes = fluxes[filterind]
        background = background[filterind]
        background_err = background_err[filterind]
        xcc = xcc[filterind]
        ycc = ycc[filterind]
        flags = flags[filterind]

        nafter = times.size
        LOGINFO('applied quality flag filter, ndet before = %s, ndet after = %s'
                % (nbefore, nafter))


    # remove nans
    find = (npisfinite(xcc) & npisfinite(ycc) &
            npisfinite(times) & npisfinite(fluxes) &
            npisfinite(background) & npisfinite(background_err))

    nbefore = times.size

    times = times[find]
    fluxes = fluxes[find]
    background = background[find]
    background_err = background_err[find]
    xcc = xcc[find]
    ycc = ycc[find]
    flags = flags[find]

    nafter = times.size
    LOGINFO('removed nans, ndet before = %s, ndet after = %s'
            % (nbefore, nafter))


    # exclude all times in timestoignore
    if (timestoignore and
        isinstance(timestoignore, list) and
        len(timestoignore) > 0):

        exclind = npfull_like(times,True)

        nefore = times.size

        # apply all the masks
        for ignoretime in timestoignore:
            time0, time1 = ignoretime[0], ignoretime[1]
            thismask = (times > time0) & (times < time1)
            exclind = exclind & thismask

        # quantities after masks have been applied
        times = times[exclind]
        fluxes = fluxes[exclind]
        background = background[exclind]
        background_err = background_err[exclind]
        xcc = xcc[exclind]
        ycc = ycc[exclind]
        flags = flags[exclind]

        nafter = times.size
        LOGINFO('removed timestoignore, ndet before = %s, ndet after = %s'
                % (nbefore, nafter))


    # now that we're all done, we can do EPD
    # first, smooth the light curve
    smoothedfluxes = medfilt(fluxes, epdsmooth)

    # initial fit coeffs
    initcoeffs = npones(11)

    # fit the the smoothed mags and find better coeffs
    leastsqfit = leastsq(_epd_residual,
                         initcoeffs,
                         args=(fluxes, xcc, ycc, background, background_err))

    # if the fit succeeds, then get the EPD fluxes
    if leastsqfit[-1] in (1,2,3,4):

        fitcoeffs = leastsqfit[0]
        epdfit = _epd_function(fitcoeffs,
                               fluxes,
                               xcc,
                               ycc,
                               background,
                               background_err)
        epdfluxes = npmedian(fluxes) + fluxes - epdfit

        # write these to the dictionary if requested
        if writetodict:

            lcdict['epd'] = {}

            lcdict['epd']['time'] = times
            lcdict['epd']['sapflux'] = fluxes
            lcdict['epd']['epdsapflux'] = epdfluxes
            lcdict['epd']['epdsapcorr'] = epdfit
            lcdict['epd']['bkg'] = background
            lcdict['epd']['bkg_err'] = background_err
            lcdict['epd']['xcc'] = xcc
            lcdict['epd']['ycc'] = ycc
            lcdict['epd']['quality'] = flags

            for newcol in ['epd.time','epd.sapflux',
                           'epd.epdsapflux','epd.epdsapcorr',
                           'epd.bkg','epd.bkg.err',
                           'epd.xcc','epd.ycc',
                           'epd.quality']:

                if newcol not in lcdict['columns']:
                    lcdict['columns'].append(newcol)

        return times, epdfluxes, fitcoeffs, epdfit

    else:

        LOGERROR('could not fit EPD function to light curve')
        return None, None, None, None



def rfepd_kepler_lightcurve(lcdict,
                            xccol='mom_centr1',
                            yccol='mom_centr2',
                            timestoignore=None,
                            filterflags=True,
                            writetodict=True,
                            epdsmooth=23,
                            decorr='xcc,ycc',
                            nrftrees=200):
    '''
    This uses a RandomForestRegressor to fit and correct K2 light curves.

    Fits the X and Y positions, and the background and background error.

    timestoignore is a list of tuples containing start and end times to mask
    when fitting the EPD function:

    [(time1_start, time1_end), (time2_start, time2_end), ...]

    By default, this function removes points in the Kepler LC that have ANY
    quality flags set.

    if writetodict is set, adds the following columns to the lcdict:

    rfepd_time = time array
    rfepd_sapflux = uncorrected flux before EPD
    rfepd_epdsapflux = corrected flux after EPD
    rfepd_epdsapcorr = EPD flux corrections
    rfepd_bkg = background array
    rfepd_bkg_err = background errors array
    rfepd_xcc = xcoord array
    rfepd_ycc = ycoord array
    rfepd_quality = quality flag array

    and updates the 'columns' list in the lcdict as well.

    '''
    times, fluxes, background, background_err = (lcdict['time'],
                                                 lcdict['sap']['sap_flux'],
                                                 lcdict['sap']['sap_bkg'],
                                                 lcdict['sap']['sap_bkg_err'])
    xcc = lcdict[xccol]
    ycc = lcdict[yccol]
    flags = lcdict['sap_quality']

    # filter all bad LC points as noted by quality flags
    if filterflags:

        nbefore = times.size

        filterind = flags == 0

        times = times[filterind]
        fluxes = fluxes[filterind]
        background = background[filterind]
        background_err = background_err[filterind]
        xcc = xcc[filterind]
        ycc = ycc[filterind]
        flags = flags[filterind]

        nafter = times.size
        LOGINFO('applied quality flag filter, ndet before = %s, ndet after = %s'
                % (nbefore, nafter))


    # remove nans
    find = (npisfinite(xcc) & npisfinite(ycc) &
            npisfinite(times) & npisfinite(fluxes) &
            npisfinite(background) & npisfinite(background_err))

    nbefore = times.size

    times = times[find]
    fluxes = fluxes[find]
    background = background[find]
    background_err = background_err[find]
    xcc = xcc[find]
    ycc = ycc[find]
    flags = flags[find]

    nafter = times.size
    LOGINFO('removed nans, ndet before = %s, ndet after = %s'
            % (nbefore, nafter))


    # exclude all times in timestoignore
    if (timestoignore and
        isinstance(timestoignore, list) and
        len(timestoignore) > 0):

        exclind = npfull_like(times,True)

        nefore = times.size

        # apply all the masks
        for ignoretime in timestoignore:
            time0, time1 = ignoretime[0], ignoretime[1]
            thismask = (times > time0) & (times < time1)
            exclind = exclind & thismask

        # quantities after masks have been applied
        times = times[exclind]
        fluxes = fluxes[exclind]
        background = background[exclind]
        background_err = background_err[exclind]
        xcc = xcc[exclind]
        ycc = ycc[exclind]
        flags = flags[exclind]

        nafter = times.size
        LOGINFO('removed timestoignore, ndet before = %s, ndet after = %s'
                % (nbefore, nafter))


    # now that we're all done, we can do EPD

    # set up the regressor
    RFR = RandomForestRegressor(n_estimators=nrftrees)

    if decorr == 'xcc,ycc,bgv,bge':
        # collect the features and target variable
        features = npcolumn_stack((xcc,ycc,background,background_err))
    elif decorr == 'xcc,ycc':
        # collect the features and target variable
        features = npcolumn_stack((xcc,ycc))
    elif decorr == 'bgv,bge':
        # collect the features and target variable
        features = npcolumn_stack((background,background_err))
    else:
        LOGERROR("couldn't understand decorr, not decorrelating...")
        return None

    # smooth the light curve
    if epdsmooth:
        smoothedfluxes = medfilt(fluxes, epdsmooth)
    else:
        smoothedfluxes = fluxes

    # fit, then generate the predicted values, then get corrected values
    RFR.fit(features, smoothedfluxes)
    flux_corrections = RFR.predict(features)
    corrected_fluxes = npmedian(fluxes) + fluxes - flux_corrections

    # remove the random forest to save RAM
    del RFR

    # write these to the dictionary if requested
    if writetodict:

        lcdict['rfepd'] = {}
        lcdict['rfepd']['time'] = times
        lcdict['rfepd']['sapflux'] = fluxes
        lcdict['rfepd']['epdsapflux'] = corrected_fluxes
        lcdict['rfepd']['epdsapcorr'] = flux_corrections
        lcdict['rfepd']['bkg'] = background
        lcdict['rfepd']['bkg_err'] = background_err
        lcdict['rfepd']['xcc'] = xcc
        lcdict['rfepd']['ycc'] = ycc
        lcdict['rfepd']['quality'] = flags

        for newcol in ['rfepd.time','rfepd.sapflux',
                       'rfepd.epdsapflux','rfepd.epdsapcorr',
                       'rfepd.bkg','rfepd.bkg.err',
                       'rfepd.xcc','rfepd.ycc',
                       'rfepd.quality']:

            if newcol not in lcdict['columns']:
                lcdict['columns'].append(newcol)


    return times, corrected_fluxes, flux_corrections


#######################
## CENTROID ANALYSIS ##
#######################

def detrend_centroid(lcd, detrend='legendre', σ_clip=None, mingap=0.5):
    '''
    You are given a dictionary, for a single quarter of Kepler data, returned
    by `astrokep.read_kepler_fitslc`. This module returns this same dictionary,
    appending detrended centroid_x and centroid_y values.

    Here "detrended" means "finite, SAP quality flag set to 0, sigma clipped,
    timegroups selected based on `mingap` day gaps, then fit vs time by a
    legendre polynomial of lowish degree".

    Args:
        lcd (dict): the lightcurvedictionary returned by
        astrokep.read_kepler_fitslc.

        detrend (str): method by which to detrend the LC. 'legendre' is the
        only thing implemented.

        σ_clip (float or list): to pass to astrobase.lcmath.sigclip_magseries

        mingap (float): number of days by which to define "timegroups" (for
        individual fitting each of timegroup, and to eliminate "burn-in" of
        Kepler spacecraft. For long cadence data, 0.5 days is typical.

    Returns:
        tuple of (lcd, errflag), where

        lcd (dict): lcd, with the new key lcd['centroids'], containing the
        detrended times, (centroid_x, centroid_y) values, and their errors.

        errflag (bool): boolean error flag, could be raised at various points.
    '''

    qnum = npunique(lcd['quarter'])
    try:
        assert qnum.size == 1, 'lcd should be for a unique quarter'
        assert detrend == 'legendre'
        qnum = int(qnum)
    except:
        errflag = True

    # Get finite, QUALITY_FLAG != 0 times, centroids, and their errors.
    # Fraquelli & Thompson (2012), or perhaps also newer papers, give the list
    # of exclusions for quality flags.
    nbefore = lcd['time'].size

    # "ctd" for centroid.
    times = lcd['time'][lcd['sap_quality'] == 0]
    ctd_x = lcd['mom_centr1'][lcd['sap_quality'] == 0]
    ctd_y = lcd['mom_centr2'][lcd['sap_quality'] == 0]
    ctd_x_err = lcd['mom_centr1_err'][lcd['sap_quality'] == 0]
    ctd_y_err = lcd['mom_centr2_err'][lcd['sap_quality'] == 0]

    find = npisfinite(times) & npisfinite(ctd_x) & npisfinite(ctd_y)
    find &= (npisfinite(ctd_x_err)) & (npisfinite(ctd_y_err))

    f_times, f_ctd_x, f_ctd_y = times[find], ctd_x[find], ctd_y[find]
    f_ctd_x_err, f_ctd_y_err = ctd_x_err[find], ctd_y_err[find]

    # Sigma clip whopping outliers. It'd be better to have a general purpose
    # function for this, but sigclip_magseries works.
    stimes_x, s_ctd_x, s_ctd_x_err = sigclip_magseries(f_times, f_ctd_x,
            f_ctd_x_err, magsarefluxes=True, sigclip=30.)
    stimes_y, s_ctd_y, s_ctd_y_err = sigclip_magseries(f_times, f_ctd_y,
            f_ctd_y_err, magsarefluxes=True, sigclip=30.)

    # Get times and centroids where everything is finite and sigma clipped.
    mask_x = npin1d(stimes_x, stimes_y)
    s_times, s_ctd_x, s_ctd_x_err = stimes_x[mask_x], \
                                    s_ctd_x[mask_x], s_ctd_x_err[mask_x]
    mask_y = npin1d(stimes_y, stimes_x)
    tmp, s_ctd_y, s_ctd_y_err  = stimes_y[mask_y], \
                                 s_ctd_y[mask_y], s_ctd_y_err[mask_y]
    try:
        np.testing.assert_array_equal(s_times, tmp)
        assert len(s_ctd_y) == len(s_times)
        assert len(s_ctd_y_err) == len(s_times)
        assert len(s_ctd_x) == len(s_times)
        assert len(s_ctd_x_err) == len(s_times)
    except AssertionError:
        errflag = True

    nqflag = s_times.size

    # Drop intra-quarter and interquarter gaps in the timeseries. These are the
    # same limits set by Armstrong et al (2014): split each quarter's
    # timegroups by whether points are within 0.5 day limits. Then drop points
    # within 0.5 days of any boundary.  Finally, since the interquarter burn-in
    # time is more like 1 day, drop a further 0.5 days from the edges of each
    # quarter.  A nicer way to implement this would be with numpy masks, but
    # this approach just constructs the full arrays for any given quarter.

    ngroups, groups = find_lc_timegroups(s_times, mingap=mingap)
    tmp_times, tmp_ctd_x, tmp_ctd_y = [], [], []
    tmp_ctd_x_err, tmp_ctd_y_err = [], []

    for group in groups:
        tg_times = s_times[group]
        tg_ctd_x = s_ctd_x[group]
        tg_ctd_y = s_ctd_y[group]
        tg_ctd_x_err = s_ctd_x_err[group]
        tg_ctd_y_err = s_ctd_y_err[group]
        try:
            sel = (tg_times > npmin(tg_times)+mingap) & \
                  (tg_times < npmax(tg_times)-mingap)
        except ValueError:
            # If tgtimes is empty, continue to next timegroup.
            continue

        tmp_times.append(tg_times[sel])
        tmp_ctd_x.append(tg_ctd_x[sel])
        tmp_ctd_y.append(tg_ctd_y[sel])
        tmp_ctd_x_err.append(tg_ctd_x_err[sel])
        tmp_ctd_y_err.append(tg_ctd_y_err[sel])

    s_times,s_ctd_x,s_ctd_y,s_ctd_x_err,s_ctd_y_err = \
            nparray([]),nparray([]),nparray([]),nparray([]),nparray([])

    # N.b.: works fine with empty arrays.
    for ix, _ in enumerate(tmp_times):
        s_times = npappend(s_times, tmp_times[ix])
        s_ctd_x = npappend(s_ctd_x, tmp_ctd_x[ix])
        s_ctd_y = npappend(s_ctd_y, tmp_ctd_y[ix])
        s_ctd_x_err = npappend(s_ctd_x_err, tmp_ctd_x_err[ix])
        s_ctd_y_err = npappend(s_ctd_y_err, tmp_ctd_y_err[ix])

    # Extra inter-quarter burn-in of 0.5 days.
    try:
        s_ctd_x = s_ctd_x[(s_times>(npmin(s_times)+mingap)) & \
                          (s_times<(npmax(s_times)-mingap))]
    except:
        # Case: s_times is wonky, all across this quarter. (Implemented because
        # of a rare bug with a singleton s_times array).
        LOGERROR('DETREND FAILED, qnum {:d}'.format(qnum))
        return npnan, True

    s_ctd_y = s_ctd_y[(s_times>(npmin(s_times)+mingap)) & \
                      (s_times<(npmax(s_times)-mingap))]
    s_ctd_x_err = s_ctd_x_err[(s_times>(npmin(s_times)+mingap)) & \
                              (s_times<(npmax(s_times)-mingap))]
    s_ctd_y_err = s_ctd_y_err[(s_times>(npmin(s_times)+mingap)) & \
                              (s_times<(npmax(s_times)-mingap))]
    # Careful to do this last...
    s_times = s_times[(s_times>(npmin(s_times)+mingap)) & \
                      (s_times<(npmax(s_times)-mingap))]

    nafter = s_times.size

    LOGINFO('CLIPPING (SAP), qnum: {:d}'.format(qnum)+\
            '\nndet before qflag & sigclip: {:d} ({:.3g}),'.format(
                nbefore, 1.)+\
            '\nndet after qflag & finite & sigclip: {:d} ({:.3g})'.format(
                nqflag, nqflag/float(nbefore))+\
            '\nndet after dropping pts near gaps: {:d} ({:.3g})'.format(
                nafter, nafter/float(nbefore)))

    # DETREND: fit a "low" order legendre series (see
    # "legendredeg_vs_npts_per_timegroup_ctd.pdf"), and save it to the output
    # dictionary. Save the fit (residuals to be computed after).
    ctd_dtr = {}

    if detrend == 'legendre':
        mingap = 0.5 # days
        ngroups, groups = find_lc_timegroups(s_times, mingap=mingap)
        tmpctdxlegfit, tmpctdylegfit, legdegs = [], [], []
        for group in groups:
            tg_times = s_times[group]
            tg_ctd_x = s_ctd_x[group]
            tg_ctd_x_err = s_ctd_x_err[group]
            tg_ctd_y = s_ctd_y[group]
            tg_ctd_y_err = s_ctd_y_err[group]

            legdeg = _get_legendre_deg_ctd(len(tg_times))
            tg_ctd_x_fit, _, _ = _legendre_dtr(tg_times,tg_ctd_x,tg_ctd_x_err,
                    legendredeg=legdeg)
            tg_ctd_y_fit, _, _ = _legendre_dtr(tg_times,tg_ctd_y,tg_ctd_y_err,
                    legendredeg=legdeg)

            tmpctdxlegfit.append(tg_ctd_x_fit)
            tmpctdylegfit.append(tg_ctd_y_fit)
            legdegs.append(legdeg)

        fit_ctd_x, fit_ctd_y = nparray([]), nparray([])
        for ix, _ in enumerate(tmpctdxlegfit):
            fit_ctd_x = npappend(fit_ctd_x, tmpctdxlegfit[ix])
            fit_ctd_y = npappend(fit_ctd_y, tmpctdylegfit[ix])

    ctd_dtr = {'times':s_times,
               'ctd_x':s_ctd_x,
               'ctd_x_err':s_ctd_x_err,
               'fit_ctd_x':fit_ctd_x,
               'ctd_y':s_ctd_y,
               'ctd_y_err':s_ctd_y_err,
               'fit_ctd_y':fit_ctd_y
              }

    lcd['ctd_dtr'] = ctd_dtr

    return lcd, False


def get_centroid_offsets(lcd, t_ing_egr, oot_buffer_time=0.1, sample_factor=3):
    '''
    After running detrend_centroid, get positions of centroids during transits,
    and outside of transits. These positions can then be used in a false
    positive analysis.

    This routine requires knowing the ingress and egress times for every
    transit of interest within the quarter this routine is being called for.
    There is currently no astrobase routine that automates this for periodic
    transits (it must be done in a calling routine).

    To get out of transit centroids, this routine takes points outside of the
    "buffer" set by `oot_buffer_time`, sampling 3x as many points on either
    side of the transit as are in the transit (or however many are specified by
    `sample_factor`).

    args:
        lcd (dict): "lightcurvedict", the dictionary output by
        astrokep.read_kepler_fitslc (data from a single Kepler quarter).
        Assumes astrokep.detrend_centroid has been run.

        t_ing_egr (list of tuples): [(ingress time of i^th transit, egress time
        of i^th transit)] for i the transit number index in this quarter
        (starts at zero at the beginning of every quarter). Assumes units of
        BJD.

        oot_buffer_time (float): number of days away from ingress and egress
        times to begin sampling "out of transit" centroid points. The number of
        out of transit points to take per transit is 3x the number of points in
        transit.

        sample_factor (float): size of out of transit window from which to
        sample.

    returns:
        cd (dict): dictionary keyed by transit number (i.e. the same index as
        t_ing_egr), where each key contains:
            {'ctd_x_in_tra':ctd_x_in_tra,
            'ctd_y_in_tra':ctd_y_in_tra,
            'ctd_x_oot':ctd_x_oot,
            'ctd_y_oot':ctd_y_oot,
            'npts_in_tra':len(ctd_x_in_tra),
            'npts_oot':len(ctd_x_oot),
            'in_tra_times':in_tra_times,
            'oot_times':oot_times
            }
    '''
    # NOTE:
    # Bryson+ (2013) gives a more complicated and more correct approach to this
    # problem, computing offsets relative to positions defined on the SKY. This
    # requires using a Kepler focal plane geometry model. I don't have that
    # model, or know how to get it. So I use a simpler approach.

    qnum = int(np.unique(lcd['quarter']))
    LOGINFO('Getting centroid offsets (qnum: {:d})...'.format(qnum))
    # Kepler pixel scale, cf.
    # https://keplerscience.arc.nasa.gov/the-kepler-space-telescope.html 
    arcsec_per_px = 3.98

    # Get the residuals (units: pixel offset).
    times = lcd['ctd_dtr']['times']
    ctd_resid_x = lcd['ctd_dtr']['ctd_x'] - lcd['ctd_dtr']['fit_ctd_x']
    ctd_resid_y = lcd['ctd_dtr']['ctd_y'] - lcd['ctd_dtr']['fit_ctd_y']

    # Return results in "centroid dictionary" (has keys of transit number).
    cd = {}
    for ix,(t_ing,t_egr) in enumerate(t_ing_egr):

        # We have in-transit times as input.
        in_tra_times = times[(times > t_ing) & (times < t_egr)]

        # Compute out of transit times on either side of the in-transit times.
        transit_dur = t_egr - t_ing
        oot_window_len = sample_factor * transit_dur

        oot_before = times[
                (times < (t_ing-oot_buffer_time)) &
                (times > (t_ing-oot_buffer_time-oot_window_len))]
        oot_after = times[
                (times > (t_egr+oot_buffer_time)) &
                (times < (t_egr+oot_buffer_time+oot_window_len))]

        oot_times = npconcatenate([oot_before, oot_after])

        mask_tra = npin1d(times, in_tra_times)
        mask_oot = npin1d(times, oot_times)

        # Convert to units of arcseconds.
        ctd_x_in_tra = ctd_resid_x[mask_tra]*arcsec_per_px
        ctd_y_in_tra = ctd_resid_y[mask_tra]*arcsec_per_px
        ctd_x_oot = ctd_resid_x[mask_oot]*arcsec_per_px
        ctd_y_oot = ctd_resid_y[mask_oot]*arcsec_per_px

        cd[ix] = {'ctd_x_in_tra':ctd_x_in_tra,
                  'ctd_y_in_tra':ctd_y_in_tra,
                  'ctd_x_oot':ctd_x_oot,
                  'ctd_y_oot':ctd_y_oot,
                  'npts_in_tra':len(ctd_x_in_tra),
                  'npts_oot':len(ctd_x_oot),
                  'in_tra_times':in_tra_times,
                  'oot_times':oot_times
                 }

    LOGINFO('Got centroid offsets (qnum: {:d}).'.format(qnum))

    return cd


############################################
# UTILITY FUNCTION FOR CENTROID DETRENDING #
############################################
def _get_legendre_deg_ctd(npts):
    from scipy.interpolate import interp1d

    degs = nparray([4,5,6,10,15])
    pts = nparray([1e2,3e2,5e2,1e3,3e3])
    fn = interp1d(pts, degs, kind='linear',
                 bounds_error=False,
                 fill_value=(min(degs), max(degs)))
    legendredeg = int(npfloor(fn(npts)))

    return legendredeg


#######################################
# UTILITY FUNCTION FOR ANY DETRENDING #
#######################################
def _legendre_dtr(x, y, y_err, legendredeg=10):
    '''
    args:
        x (np.array): independent variable.
        y (np.array): dependent variable.
        y_err (np.array): errors of y for Χ^2 calculaiton.
    '''
    try:
        p = Legendre.fit(x, y, legendredeg)
        fit_y = p(x)
    except:
        fit_y = npzeros_like(y)

    fitchisq = npsum(
        ((fit_y - y)*(fit_y - y)) / (y_err*y_err)
    )

    nparams = legendredeg + 1
    fitredchisq = fitchisq/(len(y) - nparams - 1)

    LOGINFO(
        'legendre detrend applied. chisq = %.5f, reduced chisq = %.5f' %
        (fitchisq, fitredchisq)
    )

    return fit_y, fitchisq, fitredchisq


<|MERGE_RESOLUTION|>--- conflicted
+++ resolved
@@ -31,14 +31,10 @@
     where as npwhere, linspace as nplinspace, \
     zeros_like as npzeros_like, full_like as npfull_like, all as npall, \
     correlate as npcorrelate, zeros as npzeros, ones as npones, \
-<<<<<<< HEAD
     column_stack as npcolumn_stack, in1d as npin1d, append as npappend, \
     unique as npunique, argwhere as npargwhere, concatenate as npconcatenate
 
 from numpy.polynomial.legendre import Legendre
-=======
-    column_stack as npcolumn_stack, concatenate as npconcatenate
->>>>>>> bb069367
 
 from scipy.optimize import leastsq
 from scipy.signal import medfilt
